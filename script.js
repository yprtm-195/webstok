--- conflicted
+++ resolved
@@ -1,20 +1,17 @@
 document.addEventListener('DOMContentLoaded', () => {
 
-    // --- NEW: Global variable for pre-fetched data ---
+    // --- Global variables for pre-fetched data ---
     let MASTER_PRODUCT_LIST = [];
-    let ALL_STOCK_DATA = {}; // NEW: To hold all stock data from the JSON file
+    let ALL_STOCK_DATA = {}; // To hold all stock data from the JSON file
     
-    // --- API and Cache URLs ---
-    const CMS_API_URL = 'https://dashboard.myserverzone.my.id/api/live-stock'; // Fallback (not primary)
-    const CACHE_URL = 'live_stock.json'; // CHANGED: This is now the primary data source
-
-    // --- Function to fetch primary data files ---
+    // --- Data Source URL ---
+    const CACHE_URL = 'live_stock.json'; // Primary data source
+
+    // --- Function to fetch all primary data files on page load ---
     const fetchPrimaryData = async () => {
         console.log('Fetching primary data from local files...');
-        let stockDataSource = 'Cache'; // CHANGED: Default to cache
-
         try {
-            // Fetch all necessary files in parallel: live_stock.json, listproduk.txt, update_status.json
+            // Fetch all necessary files in parallel
             const [stockResponse, productResponse, statusResponse] = await Promise.all([
                 fetch(CACHE_URL).catch(e => { console.error('Cache fetch failed:', e); return { ok: false }; }),
                 fetch('listproduk.txt').catch(e => { console.error('Product list fetch failed:', e); return { ok: false }; }),
@@ -27,7 +24,6 @@
                 console.log(`Successfully loaded stock data for ${Object.keys(ALL_STOCK_DATA).length} stores from ${CACHE_URL}.`);
             } else {
                 console.error(`CRITICAL: Failed to load ${CACHE_URL}. App may not function correctly.`);
-                stockDataSource = 'Not Available';
             }
 
             // Process listproduk.txt
@@ -55,13 +51,13 @@
                     const monthNames = ["Jan", "Feb", "Mar", "Apr", "Mei", "Jun", "Jul", "Ags", "Sep", "Okt", "Nov", "Des"];
                     const monthName = monthNames[parseInt(month, 10) - 1];
                     const formattedString = `${parseInt(day, 10)} ${monthName} ${year} ${hour}:${minute}`;
-                    updateStatusElement.textContent = `Update Terakhir (${stockDataSource}): ${formattedString}`;
+                    updateStatusElement.textContent = `Update Terakhir: ${formattedString}`;
                 } else {
-                    updateStatusElement.textContent = `Sumber Data: ${stockDataSource}. Status update tidak tersedia.`;
+                    updateStatusElement.textContent = 'Status update tidak tersedia.';
                 }
             }
         } catch (error) {
-            console.error('An error occurred during secondary data fetch:', error);
+            console.error('An error occurred during primary data fetch:', error);
             const updateStatusElement = document.getElementById('update-status');
             if (updateStatusElement) {
                 updateStatusElement.textContent = 'Gagal memuat data pendukung.';
@@ -89,18 +85,18 @@
         document.body.removeChild(link);
     };
 
-    // --- CONTEXT-AWARE LOGIC ---
+    // --- Main Logic Execution ---
     fetchPrimaryData().then(() => {
         const statusContainer = document.getElementById('status-container');
         if (statusContainer) {
-            runDirectExport();
+            runDirectExport(); // Logic for direct.html
         } else {
-            initializeInteractivePage();
+            initializeInteractivePage(); // Logic for index.html
         }
     });
 
-    // --- DIRECT EXPORT FUNCTIONS (MODIFIED) ---
-    async function runDirectExport() {
+    // --- DIRECT EXPORT FUNCTIONS (Refactored to use cache only) ---
+    function runDirectExport() {
         const statusText = document.getElementById('status-text');
         const statusProgress = document.getElementById('status-progress');
         const urlParams = new URLSearchParams(window.location.search);
@@ -112,22 +108,16 @@
             return;
         }
 
-<<<<<<< HEAD
-        const processAndDownload = (storeData, dataSource) => {
-            statusText.textContent = `Memproses data dari ${dataSource}...`;
-=======
-        statusText.textContent = `Mengambil data untuk toko ${storeCode}...`;
+        statusText.textContent = `Mencari data untuk toko ${storeCode}...`;
         if (statusProgress) statusProgress.value = 30;
 
         try {
-            // NEW: Get data from the pre-loaded cache
             const storeData = ALL_STOCK_DATA[storeCode.toUpperCase()];
-
             if (!storeData) {
-                throw new Error(`Data untuk toko ${storeCode} tidak ditemukan di cache (file live_stock.json).`);
-            }
-
->>>>>>> 1fcbe454
+                throw new Error(`Data untuk toko ${storeCode} tidak ditemukan di file live_stock.json.`);
+            }
+
+            statusText.textContent = `Memproses data...`;
             if (statusProgress) statusProgress.value = 70;
 
             const finalProductList = storeData.map(item => ({
@@ -136,12 +126,12 @@
                 stock: item.stock
             }));
 
-            statusText.textContent = `Sip, beres! Data dari ${dataSource} siap diunduh.`;
-            if (statusProgress) statusProgress.value = 100;
-
             const header = 'kodeproduk,namaproduk,stok\n';
             const rows = finalProductList.map(p => `${p.code},"${p.name.replace(/"/g, '""')}",${p.stock}`).join('\n');
             downloadFile(`stok_${storeCode}_${getFormattedDate()}.csv`, header + rows);
+            
+            statusText.textContent = `Sip, beres! Data siap diunduh.`;
+            if (statusProgress) statusProgress.value = 100;
 
             const img = document.createElement('img');
             img.src = 'sukses.gif';
@@ -150,50 +140,15 @@
 
             if (statusProgress) statusProgress.remove();
             statusText.insertAdjacentElement('afterend', img);
-        };
-
-        const fetchFromAPI = async () => {
-            statusText.textContent = `Mengambil data dari API untuk toko ${storeCode}...`;
-            if (statusProgress) statusProgress.value = 30;
-            try {
-                const response = await fetch(`${CMS_STORE_API_URL}/${storeCode.toUpperCase()}`);
-                if (!response.ok) {
-                    if (response.status === 404) throw new Error(`Data untuk toko ${storeCode} tidak ditemukan di API.`);
-                    throw new Error(`Gagal mengambil data dari API (Status: ${response.status})`);
-                }
-                const data = await response.json();
-                const storeData = data[storeCode.toUpperCase()];
-                if (!storeData) throw new Error(`Struktur data API tidak sesuai.`);
-                
-                processAndDownload(storeData, 'API');
-
-            } catch (error) {
-                console.warn('API fetch failed for direct export, falling back to cache.', error);
-                await fetchFromCache(storeCode); // Fallback to cache
-            }
-        };
-
-        const fetchFromCache = async (code) => {
-            statusText.textContent = `API gagal, mencoba mengambil data dari cache (live_stock.json) untuk toko ${code}...`;
-            if (statusProgress) statusProgress.value = 50;
-            try {
-                const response = await fetch(CACHE_URL);
-                if (!response.ok) throw new Error('Cache file (live_stock.json) tidak ditemukan atau tidak bisa dibaca.');
-                const data = await response.json();
-                const storeData = data[code.toUpperCase()];
-                if (!storeData) throw new Error(`Data untuk toko ${code} tidak ditemukan di dalam cache.`);
-                
-                processAndDownload(storeData, 'Cache');
-
-            } catch (cacheError) {
-                handleError(cacheError, 'Gagal mengambil data dari API dan juga dari cache.');
-            }
-        };
-
-        await fetchFromAPI();
+
+        } catch (error) {
+            console.error('Proses direct export gagal:', error);
+            statusText.textContent = `Waduh, Gagal! ${error.message}`;
+            if (statusProgress) statusProgress.remove();
+        }
     }
 
-    // --- INTERACTIVE PAGE FUNCTIONS (MODIFIED) ---
+    // --- INTERACTIVE PAGE FUNCTIONS (Refactored to use cache only) ---
     function initializeInteractivePage() {
         const fetchButton = document.getElementById('fetchButton');
         const storeCodeInput = document.getElementById('storeCodeInput');
@@ -276,7 +231,7 @@
         function fetchStockData() {
             const storeCode = (selectedStoreInfo.code || storeCodeInput.value.trim()).toUpperCase();
             if (!storeCode) {
-                tableContainer.innerHTML = `<div class="notification is-warning is-light">Pilih dulu tokonya.</div>`;
+                handleError(new Error("Pilih dulu tokonya."), "Perhatian");
                 return;
             }
             if (!selectedStoreInfo.name || selectedStoreInfo.code !== storeCode) {
@@ -287,68 +242,6 @@
             tableContainer.innerHTML = '<progress class="progress is-large is-info" max="100">60%</progress>';
             resultsHeader.classList.add('is-hidden');
             
-<<<<<<< HEAD
-            // --- MODIFIED FETCH LOGIC WITH FALLBACK ---
-            fetch(`${CMS_STORE_API_URL}/${storeCode}`)
-                .then(response => {
-                    if (!response.ok) {
-                        throw new Error(`API request failed with status ${response.status}`);
-                    }
-                    return response.json();
-                })
-                .then(data => {
-                    const storeData = data[storeCode]; 
-                    if (!storeData) {
-                         throw new Error('Struktur data API tidak sesuai atau data toko tidak ada.');
-                    }
-                    console.log(`Successfully fetched data for ${storeCode} from API.`);
-                    processAndRender(storeData, 'API');
-                })
-                .catch(apiError => {
-                    console.warn(`API fetch for ${storeCode} failed: ${apiError.message}. Falling back to cache.`);
-                    fetchFromCache(storeCode);
-                });
-        }
-
-        function fetchFromCache(storeCode) {
-            fetch(CACHE_URL)
-                .then(response => {
-                    if (!response.ok) {
-                        throw new Error(`Cache file '${CACHE_URL}' tidak dapat dimuat.`);
-                    }
-                    return response.json();
-                })
-                .then(data => {
-                    const storeData = data[storeCode];
-                    if (!storeData) {
-                        throw new Error(`Data untuk toko ${storeCode} tidak ditemukan di dalam cache.`);
-                    }
-                    console.log(`Successfully fetched data for ${storeCode} from Cache.`);
-                    processAndRender(storeData, 'Cache');
-                })
-                .catch(cacheError => {
-                    handleError(cacheError, `Gagal mengambil data dari API dan juga dari cache.`);
-                });
-        }
-
-        function processAndRender(storeData, dataSource) {
-             currentProductList = storeData.map(item => ({
-                code: item.kodeproduk,
-                name: item.namaproduk,
-                stock: item.stock,
-                image: 'oos.png' // placeholder
-            }));
-            
-            renderCards(currentProductList);
-            resultsHeader.classList.remove('is-hidden');
-            
-            const updateStatusElement = document.getElementById('update-status');
-            if (updateStatusElement.textContent.includes('Update Terakhir')) {
-                 updateStatusElement.textContent = updateStatusElement.textContent.replace(/\(.*\)/, `(${dataSource})`);
-            } else {
-                updateStatusElement.textContent = `Sumber Data: ${dataSource}. Status update tidak tersedia.`;
-=======
-            // NEW: Get data from the pre-loaded cache
             try {
                 const storeData = ALL_STOCK_DATA[storeCode];
                 if (!storeData || storeData.length === 0) {
@@ -367,7 +260,6 @@
 
             } catch (error) {
                 handleError(error);
->>>>>>> 1fcbe454
             }
         }
 
@@ -402,15 +294,18 @@
             console.error('Proses gagal:', error);
             const message = customMessage || 'Waduh, Gagal!';
             tableContainer.innerHTML = `<div class="notification is-danger"><strong>${message}</strong><p>${error.message}</p></div>`;
+            resultsHeader.classList.add('is-hidden');
         }
         
         exportCsvButton.addEventListener('click', () => {
+            if(currentProductList.length === 0) return;
             const header = 'kodeproduk,namaproduk,stok\n';
             const rows = currentProductList.map(p => `${p.code},"${p.name.replace(/"/g, '""')}",${p.stock}`).join('\n');
             downloadFile(`stok_${selectedStoreInfo.code}_${getFormattedDate()}.csv`, header + rows);
         });
 
         exportExcelButton.addEventListener('click', () => {
+            if(currentProductList.length === 0) return;
             const headers = ['Kode Toko', 'Nama Toko', ...currentProductList.map(p => p.name.replace(/"/g, ''))];
             const values = [selectedStoreInfo.code, selectedStoreInfo.name, ...currentProductList.map(p => p.stock)];
             const csvContent = headers.join(',') + '\n' + values.join(',');
